### Essential imports for loading components and modifications to original Haystack components
from fastrag import generators, rankers, retrievers, stores

<<<<<<< HEAD
__version__ = "3.0.3"
=======
__version__ = "3.1.0"
>>>>>>> 8cf1762f
<|MERGE_RESOLUTION|>--- conflicted
+++ resolved
@@ -1,8 +1,4 @@
 ### Essential imports for loading components and modifications to original Haystack components
 from fastrag import generators, rankers, retrievers, stores
 
-<<<<<<< HEAD
-__version__ = "3.0.3"
-=======
-__version__ = "3.1.0"
->>>>>>> 8cf1762f
+__version__ = "3.1.0"