--- conflicted
+++ resolved
@@ -10,11 +10,7 @@
     numba
     openpyxl
     numpy
-<<<<<<< HEAD
-    protobuf>=3.20.2
-=======
-    protobuf==5.28.3
->>>>>>> 8cf1762f
+    protobuf>=5.28.3
     ujson
     accelerate
     fastapi
